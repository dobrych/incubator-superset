/**
 * Licensed to the Apache Software Foundation (ASF) under one
 * or more contributor license agreements.  See the NOTICE file
 * distributed with this work for additional information
 * regarding copyright ownership.  The ASF licenses this file
 * to you under the Apache License, Version 2.0 (the
 * "License"); you may not use this file except in compliance
 * with the License.  You may obtain a copy of the License at
 *
 *   http://www.apache.org/licenses/LICENSE-2.0
 *
 * Unless required by applicable law or agreed to in writing,
 * software distributed under the License is distributed on an
 * "AS IS" BASIS, WITHOUT WARRANTIES OR CONDITIONS OF ANY
 * KIND, either express or implied.  See the License for the
 * specific language governing permissions and limitations
 * under the License.
 */
type DatabaseUser = {
  first_name: string;
  last_name: string;
};

export type DatabaseObject = {
  // Connection + general
  id?: number;
  database_name: string;
  sqlalchemy_uri?: string;
  backend?: string;
  created_by?: null | DatabaseUser;
  changed_on_delta_humanized?: string;
  changed_on?: string;
<<<<<<< HEAD
  parameters?: {
    database_name?: string;
    engine?: string;
    host?: string;
    port?: number;
    password?: string;
  };
  configuration_method: CONFIGURATION_METHOD;
=======
  parameters?: { database_name?: string };
  configuration_method: CONFIGURATION_METHOD;
  engine?: string;
>>>>>>> e7640724

  // Performance
  cache_timeout?: string;
  allow_run_async?: boolean;

  // SQL Lab
  expose_in_sqllab?: boolean;
  allow_ctas?: boolean;
  allow_cvas?: boolean;
  allow_dml?: boolean;
  allow_multi_schema_metadata_fetch?: boolean;
  force_ctas_schema?: string;

  // Security
  encrypted_extra?: string;
  server_cert?: string;

  // Extra
  impersonate_user?: boolean;
  allow_csv_upload?: boolean;
  extra?: string;
};

export type DatabaseForm = {
<<<<<<< HEAD
  db: DatabaseObject;
=======
>>>>>>> e7640724
  engine: string;
  name: string;
  parameters: {
    properties: {
      database: {
        description: string;
        type: string;
      };
      host: {
        description: string;
        type: string;
      };
      password: {
        description: string;
        nullable: boolean;
        type: string;
      };
      port: {
        description: string;
        format: string;
        type: string;
      };
      query: {
        additionalProperties: {};
        description: string;
        type: string;
      };
      username: {
        description: string;
        nullable: boolean;
        type: string;
      };
    };
    required: string[];
    type: string;
  };
  preferred: boolean;
  sqlalchemy_uri_placeholder: string;
};

// the values should align with the database
// model enum in superset/superset/models/core.py
export enum CONFIGURATION_METHOD {
  SQLALCHEMY_URI = 'sqlalchemy_form',
  DYNAMIC_FORM = 'dynamic_form',
}<|MERGE_RESOLUTION|>--- conflicted
+++ resolved
@@ -30,20 +30,16 @@
   created_by?: null | DatabaseUser;
   changed_on_delta_humanized?: string;
   changed_on?: string;
-<<<<<<< HEAD
   parameters?: {
     database_name?: string;
-    engine?: string;
     host?: string;
     port?: number;
+    database?: string;
+    username?: string;
     password?: string;
   };
   configuration_method: CONFIGURATION_METHOD;
-=======
-  parameters?: { database_name?: string };
-  configuration_method: CONFIGURATION_METHOD;
   engine?: string;
->>>>>>> e7640724
 
   // Performance
   cache_timeout?: string;
@@ -68,10 +64,6 @@
 };
 
 export type DatabaseForm = {
-<<<<<<< HEAD
-  db: DatabaseObject;
-=======
->>>>>>> e7640724
   engine: string;
   name: string;
   parameters: {
